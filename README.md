# Clean Code PHP

## Table of Contents

  1. [Introduction](#introduction)
  2. [Variables](#variables)
     * [Use meaningful and pronounceable variable names](#use-meaningful-and-pronounceable-variable-names)
     * [Use the same vocabulary for the same type of variable](#use-the-same-vocabulary-for-the-same-type-of-variable)
     * [Use searchable names (part 1)](#use-searchable-names-part-1)
     * [Use searchable names (part 2)](#use-searchable-names-part-2)
     * [Use explanatory variables](#use-explanatory-variables)
     * [Avoid nesting too deeply and return early (part 1)](#avoid-nesting-too-deeply-and-return-early-part-1)
     * [Avoid nesting too deeply and return early (part 2)](#avoid-nesting-too-deeply-and-return-early-part-2)
     * [Avoid Mental Mapping](#avoid-mental-mapping)
     * [Don't add unneeded context](#dont-add-unneeded-context)
     * [Use default arguments instead of short circuiting or conditionals](#use-default-arguments-instead-of-short-circuiting-or-conditionals)
  3. [Comparaison](#comparaison)
     * [Use identical comparison](#identical_comparison)
  4. [Functions](#functions)
     * [Function arguments (2 or fewer ideally)](#function-arguments-2-or-fewer-ideally)
     * [Functions should do one thing](#functions-should-do-one-thing)
     * [Function names should say what they do](#function-names-should-say-what-they-do)
     * [Functions should only be one level of abstraction](#functions-should-only-be-one-level-of-abstraction)
     * [Don't use flags as function parameters](#dont-use-flags-as-function-parameters)
     * [Avoid Side Effects](#avoid-side-effects)
     * [Don't write to global functions](#dont-write-to-global-functions)
     * [Don't use a Singleton pattern](#dont-use-a-singleton-pattern)
     * [Encapsulate conditionals](#encapsulate-conditionals)
     * [Avoid negative conditionals](#avoid-negative-conditionals)
     * [Avoid conditionals](#avoid-conditionals)
     * [Avoid type-checking (part 1)](#avoid-type-checking-part-1)
     * [Avoid type-checking (part 2)](#avoid-type-checking-part-2)
     * [Remove dead code](#remove-dead-code)
  5. [Objects and Data Structures](#objects-and-data-structures)
     * [Use object encapsulation](#use-object-encapsulation)
     * [Make objects have private/protected members](#make-objects-have-privateprotected-members)
  6. [Classes](#classes)
     * [Prefer composition over inheritance](#prefer-composition-over-inheritance)
     * [Avoid fluent interfaces](#avoid-fluent-interfaces)
  7. [SOLID](#solid)
     * [Single Responsibility Principle (SRP)](#single-responsibility-principle-srp)
     * [Open/Closed Principle (OCP)](#openclosed-principle-ocp)
     * [Liskov Substitution Principle (LSP)](#liskov-substitution-principle-lsp)
     * [Interface Segregation Principle (ISP)](#interface-segregation-principle-isp)
     * [Dependency Inversion Principle (DIP)](#dependency-inversion-principle-dip)
  8. [Don’t repeat yourself (DRY)](#dont-repeat-yourself-dry)
  9. [Translations](#translations)

## Introduction

Software engineering principles, from Robert C. Martin's book
[*Clean Code*](https://www.amazon.com/Clean-Code-Handbook-Software-Craftsmanship/dp/0132350882),
adapted for PHP. This is not a style guide. It's a guide to producing
readable, reusable, and refactorable software in PHP.

Not every principle herein has to be strictly followed, and even fewer will be universally 
agreed upon. These are guidelines and nothing more, but they are ones codified over many 
years of collective experience by the authors of *Clean Code*.

Inspired from [clean-code-javascript](https://github.com/ryanmcdermott/clean-code-javascript)

Although many developers still use PHP 5, most of the examples in this article only work with PHP 7.1+.

## Variables

### Use meaningful and pronounceable variable names

**Bad:**

```php
$ymdstr = $moment->format('y-m-d');
```

**Good:**

```php
$currentDate = $moment->format('y-m-d');
```

**[⬆ back to top](#table-of-contents)**

### Use the same vocabulary for the same type of variable

**Bad:**

```php
getUserInfo();
getUserData();
getUserRecord();
getUserProfile();
```

**Good:**

```php
getUser();
```

**[⬆ back to top](#table-of-contents)**

### Use searchable names (part 1)

We will read more code than we will ever write. It's important that the code we do write is 
readable and searchable. By *not* naming variables that end up being meaningful for 
understanding our program, we hurt our readers.
Make your names searchable.

**Bad:**

```php
// What the heck is 448 for?
$result = $serializer->serialize($data, 448);
```

**Good:**

```php
$json = $serializer->serialize($data, JSON_UNESCAPED_SLASHES | JSON_PRETTY_PRINT | JSON_UNESCAPED_UNICODE);
```

### Use searchable names (part 2)

**Bad:**

```php
// What the heck is 4 for?
if ($user->access & 4) {
    // ...
}
```

**Good:**

```php
class User
{
    const ACCESS_READ = 1;
    const ACCESS_CREATE = 2;
    const ACCESS_UPDATE = 4;
    const ACCESS_DELETE = 8;
}

if ($user->access & User::ACCESS_UPDATE) {
    // do edit ...
}
```

**[⬆ back to top](#table-of-contents)**

### Use explanatory variables

**Bad:**

```php
$address = 'One Infinite Loop, Cupertino 95014';
$cityZipCodeRegex = '/^[^,]+,\s*(.+?)\s*(\d{5})$/';
preg_match($cityZipCodeRegex, $address, $matches);

saveCityZipCode($matches[1], $matches[2]);
```

**Not bad:**

It's better, but we are still heavily dependent on regex.

```php
$address = 'One Infinite Loop, Cupertino 95014';
$cityZipCodeRegex = '/^[^,]+,\s*(.+?)\s*(\d{5})$/';
preg_match($cityZipCodeRegex, $address, $matches);

[, $city, $zipCode] = $matches;
saveCityZipCode($city, $zipCode);
```

**Good:**

Decrease dependence on regex by naming subpatterns.

```php
$address = 'One Infinite Loop, Cupertino 95014';
$cityZipCodeRegex = '/^[^,]+,\s*(?<city>.+?)\s*(?<zipCode>\d{5})$/';
preg_match($cityZipCodeRegex, $address, $matches);

saveCityZipCode($matches['city'], $matches['zipCode']);
```

**[⬆ back to top](#table-of-contents)**

### Avoid nesting too deeply and return early (part 1)

Too many if else statements can make your code hard to follow. Explicit is better
than implicit.

**Bad:**

```php
function isShopOpen($day): bool
{
    if ($day) {
        if (is_string($day)) {
            $day = strtolower($day);
            if ($day === 'friday') {
                return true;
            } elseif ($day === 'saturday') {
                return true;
            } elseif ($day === 'sunday') {
                return true;
            } else {
                return false;
            }
        } else {
            return false;
        }
    } else {
        return false;
    }
}
```

**Good:**

```php
function isShopOpen(string $day): bool
{
    if (empty($day)) {
        return false;
    }

    $openingDays = [
        'friday', 'saturday', 'sunday'
    ];

    return in_array(strtolower($day), $openingDays, true);
}
```

**[⬆ back to top](#table-of-contents)**

### Avoid nesting too deeply and return early (part 2)

**Bad:**

```php
function fibonacci(int $n)
{
    if ($n < 50) {
        if ($n !== 0) {
            if ($n !== 1) {
                return fibonacci($n - 1) + fibonacci($n - 2);
            } else {
                return 1;
            }
        } else {
            return 0;
        }
    } else {
        return 'Not supported';
    }
}
```

**Good:**

```php
function fibonacci(int $n): int
{
    if ($n === 0 || $n === 1) {
        return $n;
    }

    if ($n > 50) {
        throw new \Exception('Not supported');
    }

    return fibonacci($n - 1) + fibonacci($n - 2);
}
```

**[⬆ back to top](#table-of-contents)**

### Avoid Mental Mapping

Don’t force the reader of your code to translate what the variable means.
Explicit is better than implicit.

**Bad:**

```php
$l = ['Austin', 'New York', 'San Francisco'];

for ($i = 0; $i < count($l); $i++) {
    $li = $l[$i];
    doStuff();
    doSomeOtherStuff();
    // ...
    // ...
    // ...
    // Wait, what is `$li` for again?
    dispatch($li);
}
```

**Good:**

```php
$locations = ['Austin', 'New York', 'San Francisco'];

foreach ($locations as $location) {
    doStuff();
    doSomeOtherStuff();
    // ...
    // ...
    // ...
    dispatch($location);
}
```

**[⬆ back to top](#table-of-contents)**

### Don't add unneeded context

If your class/object name tells you something, don't repeat that in your
variable name.

**Bad:**

```php
class Car
{
    public $carMake;
    public $carModel;
    public $carColor;

    //...
}
```

**Good:**

```php
class Car
{
    public $make;
    public $model;
    public $color;

    //...
}
```

**[⬆ back to top](#table-of-contents)**

### Use default arguments instead of short circuiting or conditionals

**Not good:**

This is not good because `$breweryName` can be `NULL`.

```php
function createMicrobrewery($breweryName = 'Hipster Brew Co.'): void
{
    // ...
}
```

**Not bad:**

This opinion is more understandable than the previous version, but it better controls the value of the variable.

```php
function createMicrobrewery($name = null): void
{
    $breweryName = $name ?: 'Hipster Brew Co.';
    // ...
}
```

**Good:**

 You can use [type hinting](http://php.net/manual/en/functions.arguments.php#functions.arguments.type-declaration) and be sure that the `$breweryName` will not be `NULL`.

```php
function createMicrobrewery(string $breweryName = 'Hipster Brew Co.'): void
{
    // ...
}
```

**[⬆ back to top](#table-of-contents)**

## Comparison

**[⬆ back to top](#table-of-contents)**

### Use [identical comparison](http://php.net/manual/en/language.operators.comparison.php)

**Not good:**

```php
$a = '42';
$b = 42;
Use the simple comparison will convert the string in an int

if( $a != $b ) {
   //The expression will always passes
}

```
The comparison $a != $b return false but in fact it's true !
The string '42' is different than the int 42 

**Good:**
Use the identical comparison will compare type and value
```php
if( $a !== $b ) {
    //The expression is verified
}

```
The comparison $a !== $b return true.

**[⬆ back to top](#table-of-contents)**


## Functions

### Function arguments (2 or fewer ideally)

Limiting the amount of function parameters is incredibly important because it makes 
testing your function easier. Having more than three leads to a combinatorial explosion 
where you have to test tons of different cases with each separate argument.

Zero arguments is the ideal case. One or two arguments is ok, and three should be avoided. 
Anything more than that should be consolidated. Usually, if you have more than two 
arguments then your function is trying to do too much. In cases where it's not, most 
of the time a higher-level object will suffice as an argument.

**Bad:**

```php
function createMenu(string $title, string $body, string $buttonText, bool $cancellable): void
{
    // ...
}
```

**Good:**

```php
class MenuConfig
{
    public $title;
    public $body;
    public $buttonText;
    public $cancellable = false;
}

$config = new MenuConfig();
$config->title = 'Foo';
$config->body = 'Bar';
$config->buttonText = 'Baz';
$config->cancellable = true;

function createMenu(MenuConfig $config): void
{
    // ...
}
```

**[⬆ back to top](#table-of-contents)**

### Functions should do one thing

This is by far the most important rule in software engineering. When functions do more 
than one thing, they are harder to compose, test, and reason about. When you can isolate 
a function to just one action, they can be refactored easily and your code will read much 
cleaner. If you take nothing else away from this guide other than this, you'll be ahead 
of many developers.

**Bad:**
```php
function emailClients(array $clients): void
{
    foreach ($clients as $client) {
        $clientRecord = $db->find($client);
        if ($clientRecord->isActive()) {
            email($client);
        }
    }
}
```

**Good:**

```php
function emailClients(array $clients): void
{
    $activeClients = activeClients($clients);
    array_walk($activeClients, 'email');
}

function activeClients(array $clients): array
{
    return array_filter($clients, 'isClientActive');
}

function isClientActive(int $client): bool
{
    $clientRecord = $db->find($client);

    return $clientRecord->isActive();
}
```

**[⬆ back to top](#table-of-contents)**

### Function names should say what they do

**Bad:**

```php
class Email
{
    //...

    public function handle(): void
    {
        mail($this->to, $this->subject, $this->body);
    }
}

$message = new Email(...);
// What is this? A handle for the message? Are we writing to a file now?
$message->handle();
```

**Good:**

```php
class Email 
{
    //...

    public function send(): void
    {
        mail($this->to, $this->subject, $this->body);
    }
}

$message = new Email(...);
// Clear and obvious
$message->send();
```

**[⬆ back to top](#table-of-contents)**

### Functions should only be one level of abstraction

When you have more than one level of abstraction your function is usually
doing too much. Splitting up functions leads to reusability and easier
testing.

**Bad:**

```php
function parseBetterJSAlternative(string $code): void
{
    $regexes = [
        // ...
    ];

    $statements = explode(' ', $code);
    $tokens = [];
    foreach ($regexes as $regex) {
        foreach ($statements as $statement) {
            // ...
        }
    }

    $ast = [];
    foreach ($tokens as $token) {
        // lex...
    }

    foreach ($ast as $node) {
        // parse...
    }
}
```

**Bad too:**

We have carried out some of the functionality, but the `parseBetterJSAlternative()` function is still very complex and not testable.

```php
function tokenize(string $code): array
{
    $regexes = [
        // ...
    ];

    $statements = explode(' ', $code);
    $tokens = [];
    foreach ($regexes as $regex) {
        foreach ($statements as $statement) {
            $tokens[] = /* ... */;
        }
    }

    return $tokens;
}

function lexer(array $tokens): array
{
    $ast = [];
    foreach ($tokens as $token) {
        $ast[] = /* ... */;
    }

    return $ast;
}

function parseBetterJSAlternative(string $code): void
{
    $tokens = tokenize($code);
    $ast = lexer($tokens);
    foreach ($ast as $node) {
        // parse...
    }
}
```

**Good:**

The best solution is move out the dependencies of `parseBetterJSAlternative()` function.

```php
class Tokenizer
{
    public function tokenize(string $code): array
    {
        $regexes = [
            // ...
        ];

        $statements = explode(' ', $code);
        $tokens = [];
        foreach ($regexes as $regex) {
            foreach ($statements as $statement) {
                $tokens[] = /* ... */;
            }
        }

        return $tokens;
    }
}

class Lexer
{
    public function lexify(array $tokens): array
    {
        $ast = [];
        foreach ($tokens as $token) {
            $ast[] = /* ... */;
        }

        return $ast;
    }
}

class BetterJSAlternative
{
    private $tokenizer;
    private $lexer;

    public function __construct(Tokenizer $tokenizer, Lexer $lexer)
    {
        $this->tokenizer = $tokenizer;
        $this->lexer = $lexer;
    }

    public function parse(string $code): void
    {
        $tokens = $this->tokenizer->tokenize($code);
        $ast = $this->lexer->lexify($tokens);
        foreach ($ast as $node) {
            // parse...
        }
    }
}
```

**[⬆ back to top](#table-of-contents)**

### Don't use flags as function parameters

Flags tell your user that this function does more than one thing. Functions should 
do one thing. Split out your functions if they are following different code paths 
based on a boolean.

**Bad:**

```php
function createFile(string $name, bool $temp = false): void
{
    if ($temp) {
        touch('./temp/'.$name);
    } else {
        touch($name);
    }
}
```

**Good:**

```php
function createFile(string $name): void
{
    touch($name);
}

function createTempFile(string $name): void
{
    touch('./temp/'.$name);
}
```

**[⬆ back to top](#table-of-contents)**

### Avoid Side Effects

A function produces a side effect if it does anything other than take a value in and 
return another value or values. A side effect could be writing to a file, modifying 
some global variable, or accidentally wiring all your money to a stranger.

Now, you do need to have side effects in a program on occasion. Like the previous 
example, you might need to write to a file. What you want to do is to centralize where 
you are doing this. Don't have several functions and classes that write to a particular 
file. Have one service that does it. One and only one.

The main point is to avoid common pitfalls like sharing state between objects without
any structure, using mutable data types that can be written to by anything, and not 
centralizing where your side effects occur. If you can do this, you will be happier 
than the vast majority of other programmers.

**Bad:**

```php
// Global variable referenced by following function.
// If we had another function that used this name, now it'd be an array and it could break it.
$name = 'Ryan McDermott';

function splitIntoFirstAndLastName(): void
{
    global $name;

    $name = explode(' ', $name);
}

splitIntoFirstAndLastName();

var_dump($name); // ['Ryan', 'McDermott'];
```

**Good:**

```php
function splitIntoFirstAndLastName(string $name): array
{
    return explode(' ', $name);
}

$name = 'Ryan McDermott';
$newName = splitIntoFirstAndLastName($name);

var_dump($name); // 'Ryan McDermott';
var_dump($newName); // ['Ryan', 'McDermott'];
```

**[⬆ back to top](#table-of-contents)**

### Don't write to global functions

Polluting globals is a bad practice in many languages because you could clash with another 
library and the user of your API would be none-the-wiser until they get an exception in 
production. Let's think about an example: what if you wanted to have configuration array. 
You could write global function like `config()`, but it could clash with another library 
that tried to do the same thing.

**Bad:**

```php
function config(): array
{
    return  [
        'foo' => 'bar',
    ]
}
```

**Good:**

```php
class Configuration
{
    private $configuration = [];

    public function __construct(array $configuration)
    {
        $this->configuration = $configuration;
    }

    public function get(string $key): ?string
    {
        return isset($this->configuration[$key]) ? $this->configuration[$key] : null;
    }
}
```

Load configuration and create instance of `Configuration` class 

```php
$configuration = new Configuration([
    'foo' => 'bar',
]);
```

And now you must use instance of `Configuration` in your application.

**[⬆ back to top](#table-of-contents)**

### Don't use a Singleton pattern

Singleton is an [anti-pattern](https://en.wikipedia.org/wiki/Singleton_pattern). Paraphrased from Brian Button:
 1. They are generally used as a **global instance**, why is that so bad? Because **you hide the dependencies** of your application in your code, instead of exposing them through the interfaces. Making something global to avoid passing it around is a [code smell](https://en.wikipedia.org/wiki/Code_smell).
 2. They violate the [single responsibility principle](#single-responsibility-principle-srp): by virtue of the fact that **they control their own creation and lifecycle**.
 3. They inherently cause code to be tightly [coupled](https://en.wikipedia.org/wiki/Coupling_%28computer_programming%29). This makes faking them out under **test rather difficult** in many cases.
 4. They carry state around for the lifetime of the application. Another hit to testing since **you can end up with a situation where tests need to be ordered** which is a big no for unit tests. Why? Because each unit test should be independent from the other.

There is also very good thoughts by [Misko Hevery](http://misko.hevery.com/about/) about the [root of problem](http://misko.hevery.com/2008/08/25/root-cause-of-singletons/).

**Bad:**

```php
class DBConnection
{
    private static $instance;

    private function __construct(string $dsn)
    {
        // ...
    }

    public static function getInstance(): DBConnection
    {
        if (self::$instance === null) {
            self::$instance = new self();
        }

        return self::$instance;
    }

    // ...
}

$singleton = DBConnection::getInstance();
```

**Good:**

```php
class DBConnection
{
    public function __construct(string $dsn)
    {
        // ...
    }

     // ...
}
```

Create instance of `DBConnection` class and configure it with [DSN](http://php.net/manual/en/pdo.construct.php#refsect1-pdo.construct-parameters).

```php
$connection = new DBConnection($dsn);
```

And now you must use instance of `DBConnection` in your application.

**[⬆ back to top](#table-of-contents)**

### Encapsulate conditionals

**Bad:**

```php
if ($article->state === 'published') {
    // ...
}
```

**Good:**

```php
if ($article->isPublished()) {
    // ...
}
```

**[⬆ back to top](#table-of-contents)**

### Avoid negative conditionals

**Bad:**

```php
function isDOMNodeNotPresent(\DOMNode $node): bool
{
    // ...
}

if (!isDOMNodeNotPresent($node))
{
    // ...
}
```

**Good:**

```php
function isDOMNodePresent(\DOMNode $node): bool
{
    // ...
}

if (isDOMNodePresent($node)) {
    // ...
}
```

**[⬆ back to top](#table-of-contents)**

### Avoid conditionals

This seems like an impossible task. Upon first hearing this, most people say,
"how am I supposed to do anything without an `if` statement?" The answer is that
you can use polymorphism to achieve the same task in many cases. The second
question is usually, "well that's great but why would I want to do that?" The
answer is a previous clean code concept we learned: a function should only do
one thing. When you have classes and functions that have `if` statements, you
are telling your user that your function does more than one thing. Remember,
just do one thing.

**Bad:**

```php
class Airplane
{
    // ...

    public function getCruisingAltitude(): int
    {
        switch ($this->type) {
            case '777':
                return $this->getMaxAltitude() - $this->getPassengerCount();
            case 'Air Force One':
                return $this->getMaxAltitude();
            case 'Cessna':
                return $this->getMaxAltitude() - $this->getFuelExpenditure();
        }
    }
}
```

**Good:**

```php
interface Airplane
{
    // ...

    public function getCruisingAltitude(): int;
}

class Boeing777 implements Airplane
{
    // ...

    public function getCruisingAltitude(): int
    {
        return $this->getMaxAltitude() - $this->getPassengerCount();
    }
}

class AirForceOne implements Airplane
{
    // ...

    public function getCruisingAltitude(): int
    {
        return $this->getMaxAltitude();
    }
}

class Cessna implements Airplane
{
    // ...

    public function getCruisingAltitude(): int
    {
        return $this->getMaxAltitude() - $this->getFuelExpenditure();
    }
}
```

**[⬆ back to top](#table-of-contents)**

### Avoid type-checking (part 1)

PHP is untyped, which means your functions can take any type of argument.
Sometimes you are bitten by this freedom and it becomes tempting to do
type-checking in your functions. There are many ways to avoid having to do this.
The first thing to consider is consistent APIs.

**Bad:**

```php
function travelToTexas($vehicle): void
{
    if ($vehicle instanceof Bicycle) {
        $vehicle->pedalTo(new Location('texas'));
    } elseif ($vehicle instanceof Car) {
        $vehicle->driveTo(new Location('texas'));
    }
}
```

**Good:**

```php
function travelToTexas(Traveler $vehicle): void
{
    $vehicle->travelTo(new Location('texas'));
}
```

**[⬆ back to top](#table-of-contents)**

### Avoid type-checking (part 2)

If you are working with basic primitive values like strings, integers, and arrays,
and you use PHP 7+ and you can't use polymorphism but you still feel the need to
type-check, you should consider
[type declaration](http://php.net/manual/en/functions.arguments.php#functions.arguments.type-declaration)
or strict mode. It provides you with static typing on top of standard PHP syntax.
The problem with manually type-checking is that doing it will require so much
extra verbiage that the faux "type-safety" you get doesn't make up for the lost
readability. Keep your PHP clean, write good tests, and have good code reviews.
Otherwise, do all of that but with PHP strict type declaration or strict mode.

**Bad:**

```php
function combine($val1, $val2): int
{
    if (!is_numeric($val1) || !is_numeric($val2)) {
        throw new \Exception('Must be of type Number');
    }

    return $val1 + $val2;
}
```

**Good:**

```php
function combine(int $val1, int $val2): int
{
    return $val1 + $val2;
}
```

**[⬆ back to top](#table-of-contents)**

### Remove dead code

Dead code is just as bad as duplicate code. There's no reason to keep it in
your codebase. If it's not being called, get rid of it! It will still be safe
in your version history if you still need it.

**Bad:**

```php
function oldRequestModule(string $url): void
{
    // ...
}

function newRequestModule(string $url): void
{
    // ...
}

$request = newRequestModule($requestUrl);
inventoryTracker('apples', $request, 'www.inventory-awesome.io');
```

**Good:**

```php
function requestModule(string $url): void
{
    // ...
}

$request = requestModule($requestUrl);
inventoryTracker('apples', $request, 'www.inventory-awesome.io');
```

**[⬆ back to top](#table-of-contents)**


## Objects and Data Structures

### Use object encapsulation

In PHP you can set `public`, `protected` and `private` keywords for methods. 
Using it, you can control properties modification on an object. 

* When you want to do more beyond getting an object property, you don't have
to look up and change every accessor in your codebase.
* Makes adding validation simple when doing a `set`.
* Encapsulates the internal representation.
* Easy to add logging and error handling when getting and setting.
* Inheriting this class, you can override default functionality.
* You can lazy load your object's properties, let's say getting it from a
server.

Additionally, this is part of [Open/Closed](#openclosed-principle-ocp) principle.

**Bad:**

```php
class BankAccount
{
    public $balance = 1000;
}

$bankAccount = new BankAccount();

// Buy shoes...
$bankAccount->balance -= 100;
```

**Good:**

```php
class BankAccount
{
    private $balance;

    public function __construct(int $balance = 1000)
    {
      $this->balance = $balance;
    }

    public function withdraw(int $amount): void
    {
        if ($amount > $this->balance) {
            throw new \Exception('Amount greater than available balance.');
        }

        $this->balance -= $amount;
    }

    public function deposit(int $amount): void
    {
        $this->balance += $amount;
    }

    public function getBalance(): int
    {
        return $this->balance;
    }
}

$bankAccount = new BankAccount();

// Buy shoes...
$bankAccount->withdraw($shoesPrice);

// Get balance
$balance = $bankAccount->getBalance();
```

**[⬆ back to top](#table-of-contents)**

### Make objects have private/protected members

* `public` methods and properties are most dangerous for changes, because some outside code may easily rely on them and you can't control what code relies on them. **Modifications in class are dangerous for all users of class.**
* `protected` modifier are as dangerous as public, because they are available in scope of any child class. This effectively means that difference between public and protected is only in access mechanism, but encapsulation guarantee remains the same. **Modifications in class are dangerous for all descendant classes.**
* `private` modifier guarantees that code is **dangerous to modify only in boundaries of single class** (you are safe for modifications and you won't have [Jenga effect](http://www.urbandictionary.com/define.php?term=Jengaphobia&defid=2494196)).

Therefore, use `private` by default and `public/protected` when you need to provide access for external classes.

For more informations you can read the [blog post](http://fabien.potencier.org/pragmatism-over-theory-protected-vs-private.html) on this topic written by [Fabien Potencier](https://github.com/fabpot).

**Bad:**

```php
class Employee
{
    public $name;

    public function __construct(string $name)
    {
        $this->name = $name;
    }
}

$employee = new Employee('John Doe');
echo 'Employee name: '.$employee->name; // Employee name: John Doe
```

**Good:**

```php
class Employee
{
    private $name;

    public function __construct(string $name)
    {
        $this->name = $name;
    }

    public function getName(): string
    {
        return $this->name;
    }
}

$employee = new Employee('John Doe');
echo 'Employee name: '.$employee->getName(); // Employee name: John Doe
```

**[⬆ back to top](#table-of-contents)**

## Classes

### Prefer composition over inheritance

As stated famously in [*Design Patterns*](https://en.wikipedia.org/wiki/Design_Patterns) by the Gang of Four,
you should prefer composition over inheritance where you can. There are lots of
good reasons to use inheritance and lots of good reasons to use composition.
The main point for this maxim is that if your mind instinctively goes for
inheritance, try to think if composition could model your problem better. In some
cases it can.

You might be wondering then, "when should I use inheritance?" It
depends on your problem at hand, but this is a decent list of when inheritance
makes more sense than composition:

1. Your inheritance represents an "is-a" relationship and not a "has-a"
relationship (Human->Animal vs. User->UserDetails).
2. You can reuse code from the base classes (Humans can move like all animals).
3. You want to make global changes to derived classes by changing a base class.
(Change the caloric expenditure of all animals when they move).

**Bad:**

```php
class Employee 
{
    private $name;
    private $email;

    public function __construct(string $name, string $email)
    {
        $this->name = $name;
        $this->email = $email;
    }

    // ...
}

// Bad because Employees "have" tax data. 
// EmployeeTaxData is not a type of Employee

class EmployeeTaxData extends Employee 
{
    private $ssn;
    private $salary;
    
    public function __construct(string $name, string $email, string $ssn, string $salary)
    {
        parent::__construct($name, $email);

        $this->ssn = $ssn;
        $this->salary = $salary;
    }

    // ...
}
```

**Good:**

```php
class EmployeeTaxData 
{
    private $ssn;
    private $salary;

    public function __construct(string $ssn, string $salary)
    {
        $this->ssn = $ssn;
        $this->salary = $salary;
    }

    // ...
}

class Employee 
{
    private $name;
    private $email;
    private $taxData;

    public function __construct(string $name, string $email)
    {
        $this->name = $name;
        $this->email = $email;
    }

    public function setTaxData(string $ssn, string $salary)
    {
        $this->taxData = new EmployeeTaxData($ssn, $salary);
    }

    // ...
}
```

**[⬆ back to top](#table-of-contents)**

### Avoid fluent interfaces

A [Fluent interface](https://en.wikipedia.org/wiki/Fluent_interface) is an object
oriented API that aims to improve the readability of the source code by using
[Method chaining](https://en.wikipedia.org/wiki/Method_chaining).

While there can be some contexts, frequently builder objects, where this
pattern reduces the verbosity of the code (for example the [PHPUnit Mock Builder](https://phpunit.de/manual/current/en/test-doubles.html)
or the [Doctrine Query Builder](http://docs.doctrine-project.org/projects/doctrine-dbal/en/latest/reference/query-builder.html)),
more often it comes at some costs:

1. Breaks [Encapsulation](https://en.wikipedia.org/wiki/Encapsulation_%28object-oriented_programming%29)
2. Breaks [Decorators](https://en.wikipedia.org/wiki/Decorator_pattern)
3. Is harder to [mock](https://en.wikipedia.org/wiki/Mock_object) in a test suite
4. Makes diffs of commits harder to read

For more informations you can read the full [blog post](https://ocramius.github.io/blog/fluent-interfaces-are-evil/)
on this topic written by [Marco Pivetta](https://github.com/Ocramius).

**Bad:**

```php
class Car
{
    private $make = 'Honda';
    private $model = 'Accord';
    private $color = 'white';

    public function setMake(string $make): self
    {
        $this->make = $make;

        // NOTE: Returning this for chaining
        return $this;
    }

    public function setModel(string $model): self
    {
        $this->model = $model;

        // NOTE: Returning this for chaining
        return $this;
    }

    public function setColor(string $color): self
    {
        $this->color = $color;

        // NOTE: Returning this for chaining
        return $this;
    }

    public function dump(): void
    {
        var_dump($this->make, $this->model, $this->color);
    }
}

$car = (new Car())
  ->setColor('pink')
  ->setMake('Ford')
  ->setModel('F-150')
  ->dump();
```

**Good:**

```php
class Car
{
    private $make = 'Honda';
    private $model = 'Accord';
    private $color = 'white';

    public function setMake(string $make): void
    {
        $this->make = $make;
    }

    public function setModel(string $model): void
    {
        $this->model = $model;
    }

    public function setColor(string $color): void
    {
        $this->color = $color;
    }

    public function dump(): void
    {
        var_dump($this->make, $this->model, $this->color);
    }
}

$car = new Car();
$car->setColor('pink');
$car->setMake('Ford');
$car->setModel('F-150');
$car->dump();
```

**[⬆ back to top](#table-of-contents)**

## SOLID

**SOLID** is the mnemonic acronym introduced by Michael Feathers for the first five principles named by Robert Martin, which meant five basic principles of object-oriented programming and design.

 * [S: Single Responsibility Principle (SRP)](#single-responsibility-principle-srp)
 * [O: Open/Closed Principle (OCP)](#openclosed-principle-ocp)
 * [L: Liskov Substitution Principle (LSP)](#liskov-substitution-principle-lsp)
 * [I: Interface Segregation Principle (ISP)](#interface-segregation-principle-isp)
 * [D: Dependency Inversion Principle (DIP)](#dependency-inversion-principle-dip)

### Single Responsibility Principle (SRP)

As stated in Clean Code, "There should never be more than one reason for a class
to change". It's tempting to jam-pack a class with a lot of functionality, like
when you can only take one suitcase on your flight. The issue with this is
that your class won't be conceptually cohesive and it will give it many reasons
to change. Minimizing the amount of times you need to change a class is important.
It's important because if too much functionality is in one class and you modify a piece of it,
it can be difficult to understand how that will affect other dependent modules in
your codebase.

**Bad:**

```php
class UserSettings
{
    private $user;

    public function __construct(User $user)
    {
        $this->user = $user;
    }

    public function changeSettings(array $settings): void
    {
        if ($this->verifyCredentials()) {
            // ...
        }
    }

    private function verifyCredentials(): bool
    {
        // ...
    }
}
```

**Good:**

```php
class UserAuth 
{
    private $user;

    public function __construct(User $user)
    {
        $this->user = $user;
    }
    
    public function verifyCredentials(): bool
    {
        // ...
    }
}

class UserSettings 
{
    private $user;
    private $auth;

    public function __construct(User $user) 
    {
        $this->user = $user;
        $this->auth = new UserAuth($user);
    }

    public function changeSettings(array $settings): void
    {
        if ($this->auth->verifyCredentials()) {
            // ...
        }
    }
}
```

**[⬆ back to top](#table-of-contents)**

### Open/Closed Principle (OCP)

As stated by Bertrand Meyer, "software entities (classes, modules, functions,
etc.) should be open for extension, but closed for modification." What does that
mean though? This principle basically states that you should allow users to
add new functionalities without changing existing code.

**Bad:**

```php
abstract class Adapter
{
    protected $name;

    public function getName(): string
    {
        return $this->name;
    }
}

class AjaxAdapter extends Adapter
{
    public function __construct()
    {
        parent::__construct();

        $this->name = 'ajaxAdapter';
    }
}

class NodeAdapter extends Adapter
{
    public function __construct()
    {
        parent::__construct();

        $this->name = 'nodeAdapter';
    }
}

class HttpRequester
{
    private $adapter;

    public function __construct(Adapter $adapter)
    {
        $this->adapter = $adapter;
    }

    public function fetch(string $url): Promise
    {
        $adapterName = $this->adapter->getName();

        if ($adapterName === 'ajaxAdapter') {
            return $this->makeAjaxCall($url);
        } elseif ($adapterName === 'httpNodeAdapter') {
            return $this->makeHttpCall($url);
        }
    }

    private function makeAjaxCall(string $url): Promise
    {
        // request and return promise
    }

    private function makeHttpCall(string $url): Promise
    {
        // request and return promise
    }
}
```

**Good:**

```php
interface Adapter
{
    public function request(string $url): Promise;
}

class AjaxAdapter implements Adapter
{
    public function request(string $url): Promise
    {
        // request and return promise
    }
}

class NodeAdapter implements Adapter
{
    public function request(string $url): Promise
    {
        // request and return promise
    }
}

class HttpRequester
{
    private $adapter;

    public function __construct(Adapter $adapter)
    {
        $this->adapter = $adapter;
    }

    public function fetch(string $url): Promise
    {
        return $this->adapter->request($url);
    }
}
```

**[⬆ back to top](#table-of-contents)**

### Liskov Substitution Principle (LSP)

This is a scary term for a very simple concept. It's formally defined as "If S
is a subtype of T, then objects of type T may be replaced with objects of type S
(i.e., objects of type S may substitute objects of type T) without altering any
of the desirable properties of that program (correctness, task performed,
etc.)." That's an even scarier definition.

The best explanation for this is if you have a parent class and a child class,
then the base class and child class can be used interchangeably without getting
incorrect results. This might still be confusing, so let's take a look at the
classic Square-Rectangle example. Mathematically, a square is a rectangle, but
if you model it using the "is-a" relationship via inheritance, you quickly
get into trouble.

**Bad:**

```php
class Rectangle
{
    protected $width = 0;
    protected $height = 0;

    public function setWidth(int $width): void
    {
        $this->width = $width;
    }

    public function setHeight(int $height): void
    {
        $this->height = $height;
    }

    public function getArea(): int
    {
        return $this->width * $this->height;
    }
}

class Square extends Rectangle
{
    public function setWidth(int $width): void
    {
        $this->width = $this->height = $width;
    }

    public function setHeight(int $height): void
    {
        $this->width = $this->height = $height;
    }
}

function printArea(Rectangle $rectangle): void
{
    $rectangle->setWidth(4);
    $rectangle->setHeight(5);
 
    // BAD: Will return 25 for Square. Should be 20.
    echo sprintf('%s has area %d.', get_class($rectangle), $rectangle->getArea()).PHP_EOL;
}

$rectangles = [new Rectangle(), new Square()];

foreach ($rectangles as $rectangle) {
    printArea($rectangle);
}
```

**Good:**

The best way is separate the quadrangles and allocation of a more general subtype for both shapes.

Despite the apparent similarity of the square and the rectangle, they are different.
A square has much in common with a rhombus, and a rectangle with a parallelogram, but they are not subtype.
A square, a rectangle, a rhombus and a parallelogram are separate shapes with their own properties, albeit similar.

```php
interface Shape
{
<<<<<<< HEAD
    public function getArea(): int;
}

class Rectangle implements Shape
{
    private $width = 0;
    private $height = 0;
=======
    abstract public function getArea(): int;
>>>>>>> 1af5b83f

    public function __construct(int $width, int $height)
    {
        $this->width = $width;
        $this->height = $height;
    }

<<<<<<< HEAD
    public function getWdth(): int
    {
        return $this->width;
    }

    public function getHeight(): int
    {
        return $this->height;
=======
class Rectangle extends Shape
{
    private $width;
    private $height;

    public function __construct(int $width, int $height)
    {
        $this->width = $width;
        $this->height = $height;
>>>>>>> 1af5b83f
    }

    public function getArea(): int
    {
        return $this->width * $this->height;
    }
}

class Square implements Shape
{
    private $length;

    public function __construct(int $length)
    {
        $this->length = $length;
    }

    public function getLength(): int
    {
        return $this->length;
    }

    public function getArea(): int
    {
        return $this->length ** 2;
    }
}

function printArea(Shape $shape): void
{
<<<<<<< HEAD
    echo sprintf('%s has area %d.', get_class($shape), $shape->getArea()).PHP_EOL;
}

$shapes = [new Rectangle(4, 5), new Square(5)];

foreach ($shapes as $shape) {
    printArea($shape);
}
=======
    foreach ($rectangles as $rectangle) {
        $area = $rectangle->getArea(); 
        $rectangle->render($area);
    }
}

$shapes = [new Rectangle(4, 5), new Rectangle(4, 5), new Square(5)];
renderLargeRectangles($shapes);
>>>>>>> 1af5b83f
```

**[⬆ back to top](#table-of-contents)**

### Interface Segregation Principle (ISP)

ISP states that "Clients should not be forced to depend upon interfaces that
they do not use." 

A good example to look at that demonstrates this principle is for
classes that require large settings objects. Not requiring clients to setup
huge amounts of options is beneficial, because most of the time they won't need
all of the settings. Making them optional helps prevent having a "fat interface".

**Bad:**

```php
interface Employee
{
    public function work(): void;

    public function eat(): void;
}

class Human implements Employee
{
    public function work(): void
    {
        // ....working
    }

    public function eat(): void
    {
        // ...... eating in lunch break
    }
}

class Robot implements Employee
{
    public function work(): void
    {
        //.... working much more
    }

    public function eat(): void
    {
        //.... robot can't eat, but it must implement this method
    }
}
```

**Good:**

Not every worker is an employee, but every employee is a worker.

```php
interface Workable
{
    public function work(): void;
}

interface Feedable
{
    public function eat(): void;
}

interface Employee extends Feedable, Workable
{
}

class Human implements Employee
{
    public function work(): void
    {
        // ....working
    }

    public function eat(): void
    {
        //.... eating in lunch break
    }
}

// robot can only work
class Robot implements Workable
{
    public function work(): void
    {
        // ....working
    }
}
```

**[⬆ back to top](#table-of-contents)**

### Dependency Inversion Principle (DIP)

This principle states two essential things:
1. High-level modules should not depend on low-level modules. Both should
depend on abstractions.
2. Abstractions should not depend upon details. Details should depend on
abstractions.

This can be hard to understand at first, but if you've worked with PHP frameworks (like Symfony), you've seen an implementation of this principle in the form of Dependency
Injection (DI). While they are not identical concepts, DIP keeps high-level
modules from knowing the details of its low-level modules and setting them up.
It can accomplish this through DI. A huge benefit of this is that it reduces
the coupling between modules. Coupling is a very bad development pattern because
it makes your code hard to refactor.

**Bad:**

```php
class Employee
{
    public function work(): void
    {
        // ....working
    }
}

class Robot extends Employee
{
    public function work(): void
    {
        //.... working much more
    }
}

class Manager
{
    private $employee;

    public function __construct(Employee $employee)
    {
        $this->employee = $employee;
    }

    public function manage(): void
    {
        $this->employee->work();
    }
}
```

**Good:**

```php
interface Employee
{
    public function work(): void;
}

class Human implements Employee
{
    public function work(): void
    {
        // ....working
    }
}

class Robot implements Employee
{
    public function work(): void
    {
        //.... working much more
    }
}

class Manager
{
    private $employee;

    public function __construct(Employee $employee)
    {
        $this->employee = $employee;
    }

    public function manage(): void
    {
        $this->employee->work();
    }
}
```

**[⬆ back to top](#table-of-contents)**

## Don’t repeat yourself (DRY)

Try to observe the [DRY](https://en.wikipedia.org/wiki/Don%27t_repeat_yourself) principle.

Do your absolute best to avoid duplicate code. Duplicate code is bad because 
it means that there's more than one place to alter something if you need to 
change some logic.

Imagine if you run a restaurant and you keep track of your inventory: all your 
tomatoes, onions, garlic, spices, etc. If you have multiple lists that
you keep this on, then all have to be updated when you serve a dish with
tomatoes in them. If you only have one list, there's only one place to update!

Oftentimes you have duplicate code because you have two or more slightly
different things, that share a lot in common, but their differences force you
to have two or more separate functions that do much of the same things. Removing 
duplicate code means creating an abstraction that can handle this set of different 
things with just one function/module/class.

Getting the abstraction right is critical, that's why you should follow the
SOLID principles laid out in the [Classes](#classes) section. Bad abstractions can be
worse than duplicate code, so be careful! Having said this, if you can make
a good abstraction, do it! Don't repeat yourself, otherwise you'll find yourself 
updating multiple places anytime you want to change one thing.

**Bad:**

```php
function showDeveloperList(array $developers): void
{
    foreach ($developers as $developer) {
        $expectedSalary = $developer->calculateExpectedSalary();
        $experience = $developer->getExperience();
        $githubLink = $developer->getGithubLink();
        $data = [
            $expectedSalary,
            $experience,
            $githubLink
        ];

        render($data);
    }
}

function showManagerList(array $managers): void
{
    foreach ($managers as $manager) {
        $expectedSalary = $manager->calculateExpectedSalary();
        $experience = $manager->getExperience();
        $githubLink = $manager->getGithubLink();
        $data = [
            $expectedSalary,
            $experience,
            $githubLink
        ];

        render($data);
    }
}
```

**Good:**

```php
function showList(array $employees): void
{
    foreach ($employees as $employee) {
        $expectedSalary = $employee->calculateExpectedSalary();
        $experience = $employee->getExperience();
        $githubLink = $employee->getGithubLink();
        $data = [
            $expectedSalary,
            $experience,
            $githubLink
        ];

        render($data);
    }
}
```

**Very good:**

It is better to use a compact version of the code.

```php
function showList(array $employees): void
{
    foreach ($employees as $employee) {
        render([
            $employee->calculateExpectedSalary(),
            $employee->getExperience(),
            $employee->getGithubLink()
        ]);
    }
}
```

**[⬆ back to top](#table-of-contents)**

## Translations

This is also available in other languages:

* :cn: **Chinese:**
   * [php-cpm/clean-code-php](https://github.com/php-cpm/clean-code-php)
* :ru: **Russian:**
   * [peter-gribanov/clean-code-php](https://github.com/peter-gribanov/clean-code-php)
* :es: **Spanish:**
   * [fikoborquez/clean-code-php](https://github.com/fikoborquez/clean-code-php)
* :brazil: **Portuguese:**
   * [fabioars/clean-code-php](https://github.com/fabioars/clean-code-php)
   * [jeanjar/clean-code-php](https://github.com/jeanjar/clean-code-php/tree/pt-br)
* :thailand: **Thai:**
   * [panuwizzle/clean-code-php](https://github.com/panuwizzle/clean-code-php)
* :fr: **French:**
   * [errorname/clean-code-php](https://github.com/errorname/clean-code-php)

**[⬆ back to top](#table-of-contents)**<|MERGE_RESOLUTION|>--- conflicted
+++ resolved
@@ -1729,7 +1729,6 @@
 ```php
 interface Shape
 {
-<<<<<<< HEAD
     public function getArea(): int;
 }
 
@@ -1737,9 +1736,6 @@
 {
     private $width = 0;
     private $height = 0;
-=======
-    abstract public function getArea(): int;
->>>>>>> 1af5b83f
 
     public function __construct(int $width, int $height)
     {
@@ -1747,7 +1743,6 @@
         $this->height = $height;
     }
 
-<<<<<<< HEAD
     public function getWdth(): int
     {
         return $this->width;
@@ -1756,17 +1751,6 @@
     public function getHeight(): int
     {
         return $this->height;
-=======
-class Rectangle extends Shape
-{
-    private $width;
-    private $height;
-
-    public function __construct(int $width, int $height)
-    {
-        $this->width = $width;
-        $this->height = $height;
->>>>>>> 1af5b83f
     }
 
     public function getArea(): int
@@ -1777,7 +1761,7 @@
 
 class Square implements Shape
 {
-    private $length;
+    private $length = 0;
 
     public function __construct(int $length)
     {
@@ -1797,7 +1781,6 @@
 
 function printArea(Shape $shape): void
 {
-<<<<<<< HEAD
     echo sprintf('%s has area %d.', get_class($shape), $shape->getArea()).PHP_EOL;
 }
 
@@ -1806,16 +1789,6 @@
 foreach ($shapes as $shape) {
     printArea($shape);
 }
-=======
-    foreach ($rectangles as $rectangle) {
-        $area = $rectangle->getArea(); 
-        $rectangle->render($area);
-    }
-}
-
-$shapes = [new Rectangle(4, 5), new Rectangle(4, 5), new Square(5)];
-renderLargeRectangles($shapes);
->>>>>>> 1af5b83f
 ```
 
 **[⬆ back to top](#table-of-contents)**
