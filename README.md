--- conflicted
+++ resolved
@@ -15,11 +15,7 @@
      * [Don't add unneeded context](#dont-add-unneeded-context)
      * [Use default arguments instead of short circuiting or conditionals](#use-default-arguments-instead-of-short-circuiting-or-conditionals)
   3. [Comparison](#comparison)
-<<<<<<< HEAD
      * [Use identical comparison](#use-identical-comparison)
-=======
-     * [Use identical comparison](#identical_comparison)
->>>>>>> 20dca728
   4. [Functions](#functions)
      * [Function arguments (2 or fewer ideally)](#function-arguments-2-or-fewer-ideally)
      * [Functions should do one thing](#functions-should-do-one-thing)
